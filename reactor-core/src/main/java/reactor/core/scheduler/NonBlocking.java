/*
 * Copyright (c) 2011-2018 Pivotal Software Inc, All Rights Reserved.
 *
 * Licensed under the Apache License, Version 2.0 (the "License");
 * you may not use this file except in compliance with the License.
 * You may obtain a copy of the License at
 *
<<<<<<< HEAD
 *       http://www.apache.org/licenses/LICENSE-2.0
=======
 *        https://www.apache.org/licenses/LICENSE-2.0
>>>>>>> 6869924a
 *
 * Unless required by applicable law or agreed to in writing, software
 * distributed under the License is distributed on an "AS IS" BASIS,
 * WITHOUT WARRANTIES OR CONDITIONS OF ANY KIND, either express or implied.
 * See the License for the specific language governing permissions and
 * limitations under the License.
 */

package reactor.core.scheduler;

/**
 * A marker interface that is detected on {@link Thread Threads} while executing Reactor
 * blocking APIs, resulting in these calls throwing an exception.
 * <p>
 * See {@link Schedulers#isInNonBlockingThread()}} and
 * {@link Schedulers#isNonBlockingThread(Thread)}
 *
 * @author Simon Baslé
 */
public interface NonBlocking { }<|MERGE_RESOLUTION|>--- conflicted
+++ resolved
@@ -5,11 +5,7 @@
  * you may not use this file except in compliance with the License.
  * You may obtain a copy of the License at
  *
-<<<<<<< HEAD
- *       http://www.apache.org/licenses/LICENSE-2.0
-=======
- *        https://www.apache.org/licenses/LICENSE-2.0
->>>>>>> 6869924a
+ *       https://www.apache.org/licenses/LICENSE-2.0
  *
  * Unless required by applicable law or agreed to in writing, software
  * distributed under the License is distributed on an "AS IS" BASIS,
