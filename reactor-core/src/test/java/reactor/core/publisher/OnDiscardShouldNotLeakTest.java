--- conflicted
+++ resolved
@@ -43,15 +43,10 @@
 import reactor.util.annotation.Nullable;
 import reactor.util.concurrent.Queues;
 
-<<<<<<< HEAD
-import static reactor.core.publisher.Sinks.EmitFailureHandler.FAIL_FAST;
-
-@RunWith(Parameterized.class)
-@SuppressWarnings("deprecated")
-=======
 // TODO Junit 5: would maybe be better handled as a dynamic test, but  was migrated kind of "as is" to make sure
 // test count did not regress.
->>>>>>> 4d30f3e9
+import static reactor.core.publisher.Sinks.EmitFailureHandler.FAIL_FAST;
+
 public class OnDiscardShouldNotLeakTest {
 
 	// add DiscardScenarios here to test more operators
@@ -614,11 +609,7 @@
 		private final BiFunction<TestPublisher<Tracked>, List<TestPublisher<Tracked>>, Publisher<Tracked>>
 				publisherProducer;
 
-<<<<<<< HEAD
 		DiscardScenario(String description, int subscriptionsNumber, BiFunction<TestPublisher<Tracked>, List<TestPublisher<Tracked>>, Publisher<Tracked>> publisherProducer) {
-=======
-		DiscardScenario(String description, int subscriptionsNumber, BiFunction<TestPublisher<Tracked>, TestPublisher<Tracked>[], Publisher<Tracked>> publisherProducer) {
->>>>>>> 4d30f3e9
 			this.scenarioDescription = description;
 			this.subscriptionsNumber = subscriptionsNumber;
 			this.publisherProducer = publisherProducer;
