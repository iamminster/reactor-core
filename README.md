# Reactor Core

[![Join the chat at https://gitter.im/reactor/reactor](https://badges.gitter.im/Join%20Chat.svg)](https://gitter.im/reactor/reactor?utm_source=badge&utm_medium=badge&utm_campaign=pr-badge&utm_content=badge)
[![Reactor Core](https://maven-badges.herokuapp.com/maven-central/io.projectreactor/reactor-core/badge.svg?style=plastic)](https://mvnrepository.com/artifact/io.projectreactor/reactor-core) [![Latest](https://img.shields.io/github/release/reactor/reactor-core/all.svg)]() 

[![Download](https://api.bintray.com/packages/spring/jars/io.projectreactor/images/download.svg)](https://bintray.com/spring/jars/io.projectreactor/_latestVersion)

[![Travis CI](https://travis-ci.org/reactor/reactor-core.svg?branch=master)](https://travis-ci.org/reactor/reactor-core)
[![Codecov](https://img.shields.io/codecov/c/github/reactor/reactor-core.svg)]()
[![Code Quality: Java](https://img.shields.io/lgtm/grade/java/g/reactor/reactor-core.svg?logo=lgtm&logoWidth=18)](https://lgtm.com/projects/g/reactor/reactor-core/context:java)
[![Total Alerts](https://img.shields.io/lgtm/alerts/g/reactor/reactor-core.svg?logo=lgtm&logoWidth=18)](https://lgtm.com/projects/g/reactor/reactor-core/alerts)


Non-Blocking [Reactive Streams](https://www.reactive-streams.org/) Foundation for the JVM both implementing a [Reactive Extensions](https://reactivex.io) inspired API and efficient event streaming support.

The `master` branch is now dedicated to development of the `3.3.x` line.

## Getting it
   
**Reactor 3 requires Java 8 or + to run**.

With Gradle from repo.spring.io or Maven Central repositories (stable releases only):

```groovy
<<<<<<< HEAD
    repositories {
//      maven { url 'https://repo.spring.io/snapshot' }
      maven { url 'https://repo.spring.io/milestone' }
      mavenCentral()
    }

    dependencies {
      //compile "io.projectreactor:reactor-core:3.4.0-SNAPSHOT"
      //testCompile("io.projectreactor:reactor-test:3.4.0-SNAPSHOT")
      //TODO change to the release artifact and comment snapshot repo above when GA
      compile "io.projectreactor:reactor-core:3.4.0-M1"
      testCompile("io.projectreactor:reactor-test:3.4.0-M1")
    }
=======
repositories {
    mavenCentral()
    maven { url "https://repo.spring.io/milestone" }

    // Snapshots
    // maven { url "https://repo.spring.io/snapshot" }
}

dependencies {
    compile "io.projectreactor:reactor-core:3.3.7.RELEASE"
    testCompile "io.projectreactor:reactor-test:3.3.7.RELEASE"

    // Snapshots
    // compile "io.projectreactor:reactor-core:3.3.8.BUILD-SNAPSHOT"
    // testCompile "io.projectreactor:reactor-test:3.3.8.BUILD-SNAPSHOT"
}
>>>>>>> aeb51d0c
```

See the [reference documentation](https://projectreactor.io/docs/core/release/reference/docs/index.html#getting)
for more information on getting it (eg. using Maven, or on how to get milestones and snapshots).

> **Note about Android support**: Reactor 3 doesn't officially support nor target Android.
However it should work fine with Android SDK 21 (Android 5.0) and above. See the
[complete note](https://projectreactor.io/docs/core/release/reference/docs/index.html#prerequisites)
in the reference guide.

## Trouble importing the project in IDE?
Since the introduction of Java 9 stubs in order to optimize the performance of debug backtraces, one can sometimes
encounter cryptic messages from the build system when importing or re-importing the project in their IDE.

For example: 

 - `package StackWalker does not exist`: probably building under JDK8 but `java9stubs` was not added to sources
 - `cannot find symbol @CallerSensitive`: probably building with JDK11+ and importing using JDK8

When encountering these issues, one need to ensure that:

 - Gradle JVM matches the JDK used by the IDE for the modules (in IntelliJ, `Modules Settings` JDK). Preferably, 1.8.
 - The IDE is configured to delegate build to Gradle (in IntelliJ: `Build Tools > Gradle > Runner` and project setting uses that default)
 
Then rebuild the project and the errors should disappear.

## Getting Started

New to Reactive Programming or bored of reading already ? Try the [Introduction to Reactor Core hands-on](https://github.com/reactor/lite-rx-api-hands-on) !

If you are familiar with RxJava or if you want to check more detailed introduction, be sure to check 
https://www.infoq.com/articles/reactor-by-example !

## Flux

A Reactive Streams Publisher with basic flow operators.
- Static factories on Flux allow for source generation from arbitrary callbacks types.
- Instance methods allows operational building, materialized on each subscription (_Flux#subscribe()_, ...) or multicasting operations (such as _Flux#publish_ and _Flux#publishNext_).

[<img src="https://raw.githubusercontent.com/reactor/reactor-core/v3.1.3.RELEASE/src/docs/marble/flux.png" width="500">](https://projectreactor.io/docs/core/release/api/reactor/core/publisher/Flux.html)

Flux in action :
```java
Flux.fromIterable(getSomeLongList())
    .mergeWith(Flux.interval(100))
    .doOnNext(serviceA::someObserver)
    .map(d -> d * 2)
    .take(3)
    .onErrorResume(errorHandler::fallback)
    .doAfterTerminate(serviceM::incrementTerminate)
    .subscribe(System.out::println);
```

## Mono
A Reactive Streams Publisher constrained to *ZERO* or *ONE* element with appropriate operators. 
- Static factories on Mono allow for deterministic *zero or one* sequence generation from arbitrary callbacks types.
- Instance methods allows operational building, materialized on each _Mono#subscribe()_ or _Mono#get()_ eventually called.

[<img src="https://raw.githubusercontent.com/reactor/reactor-core/v3.1.3.RELEASE/src/docs/marble/mono.png" width="500">](https://projectreactor.io/docs/core/release/api/reactor/core/publisher/Mono.html)

Mono in action :
```java
Mono.fromCallable(System::currentTimeMillis)
    .flatMap(time -> Mono.first(serviceA.findRecent(time), serviceB.findRecent(time)))
    .timeout(Duration.ofSeconds(3), errorHandler::fallback)
    .doOnSuccess(r -> serviceM.incrementSuccess())
    .subscribe(System.out::println);
```

Blocking Mono result :
```java    
Tuple2<Long, Long> nowAndLater = 
        Mono.zip(
                Mono.just(System.currentTimeMillis()),
                Flux.just(1).delay(1).map(i -> System.currentTimeMillis()))
            .block();
```

## Schedulers

Reactor uses a [Scheduler](https://projectreactor.io/docs/core/release/api/reactor/core/scheduler/Scheduler.html) as a
contract for arbitrary task execution. It provides some guarantees required by Reactive
Streams flows like FIFO execution.

You can use or create efficient [schedulers](https://projectreactor.io/docs/core/release/api/reactor/core/scheduler/Schedulers.html)
to jump thread on the producing flows (subscribeOn) or receiving flows (publishOn):

```java

Mono.fromCallable( () -> System.currentTimeMillis() )
	.repeat()
    .publishOn(Schedulers.single())
    .log("foo.bar")
    .flatMap(time ->
        Mono.fromCallable(() -> { Thread.sleep(1000); return time; })
            .subscribeOn(Schedulers.parallel())
    , 8) //maxConcurrency 8
    .subscribe();
```

## ParallelFlux

[ParallelFlux](https://projectreactor.io/docs/core/release/api/reactor/core/publisher/ParallelFlux.html) can starve your CPU's from any sequence whose work can be subdivided in concurrent
 tasks. Turn back into a `Flux` with `ParallelFlux#sequential()`, an unordered join or
 use arbitrary merge strategies via 'groups()'.

```java
Mono.fromCallable( () -> System.currentTimeMillis() )
	.repeat()
    .parallel(8) //parallelism
    .runOn(Schedulers.parallel())
    .doOnNext( d -> System.out.println("I'm on thread "+Thread.currentThread()) )
    .subscribe()
```


## Custom sources : Flux.create and FluxSink, Mono.create and MonoSink
To bridge a Subscriber or Processor into an outside context that is taking care of
producing non concurrently, use `Flux#create`, `Mono#create`.

```java
Flux.create(sink -> {
         ActionListener al = e -> {
            sink.next(textField.getText());
         };

         // without cancellation support:
         button.addActionListener(al);

         // with cancellation support:
         sink.onCancel(() -> {
         	button.removeListener(al);
         });
    },
    // Overflow (backpressure) handling, default is BUFFER
    FluxSink.OverflowStrategy.LATEST)
    .timeout(3)
    .doOnComplete(() -> System.out.println("completed!"))
    .subscribe(System.out::println)
```

## The Backpressure Thing

Most of this cool stuff uses bounded ring buffer implementation under the hood to mitigate signal processing difference between producers and consumers. Now, the operators and processors or any standard reactive stream component working on the sequence will be instructed to flow in when these buffers have free room AND only then. This means that we make sure we both have a deterministic capacity model (bounded buffer) and we never block (request more data on write capacity). Yup, it's not rocket science after all, the boring part is already being worked by us in collaboration with [Reactive Streams Commons](https://github.com/reactor/reactive-streams-commons) on going research effort.

## What's more in it ?

"Operator Fusion" (flow optimizers), health state observers, helpers to build custom reactive components, bounded queue generator, converters from/to Java 9 Flow, Publisher and Java 8 CompletableFuture. The repository contains a `reactor-test` project with test features like the [`StepVerifier`](https://projectreactor.io/docs/test/release/api/index.html?reactor/test/StepVerifier.html).

-------------------------------------

## Reference Guide
https://projectreactor.io/docs/core/release/reference/docs/index.html

## Javadoc
https://projectreactor.io/docs/core/release/api/

## Getting started with Flux and Mono
https://github.com/reactor/lite-rx-api-hands-on

## Reactor By Example
https://www.infoq.com/articles/reactor-by-example

## Head-First Spring & Reactor
https://github.com/reactor/head-first-reactive-with-spring-and-reactor/

## Beyond Reactor Core
- Everything to jump outside the JVM with the non-blocking drivers from [Reactor Netty](https://github.com/reactor/reactor-netty).
- [Reactor Addons](https://github.com/reactor/reactor-addons) provide for adapters and extra operators for Reactor 3.

-------------------------------------
_Powered by [Reactive Streams Commons](https://github.com/reactor/reactive-streams-commons)_

_Licensed under [Apache Software License 2.0](www.apache.org/licenses/LICENSE-2.0)_

_Sponsored by [Pivotal](https://pivotal.io)_<|MERGE_RESOLUTION|>--- conflicted
+++ resolved
@@ -22,21 +22,6 @@
 With Gradle from repo.spring.io or Maven Central repositories (stable releases only):
 
 ```groovy
-<<<<<<< HEAD
-    repositories {
-//      maven { url 'https://repo.spring.io/snapshot' }
-      maven { url 'https://repo.spring.io/milestone' }
-      mavenCentral()
-    }
-
-    dependencies {
-      //compile "io.projectreactor:reactor-core:3.4.0-SNAPSHOT"
-      //testCompile("io.projectreactor:reactor-test:3.4.0-SNAPSHOT")
-      //TODO change to the release artifact and comment snapshot repo above when GA
-      compile "io.projectreactor:reactor-core:3.4.0-M1"
-      testCompile("io.projectreactor:reactor-test:3.4.0-M1")
-    }
-=======
 repositories {
     mavenCentral()
     maven { url "https://repo.spring.io/milestone" }
@@ -46,14 +31,14 @@
 }
 
 dependencies {
-    compile "io.projectreactor:reactor-core:3.3.7.RELEASE"
-    testCompile "io.projectreactor:reactor-test:3.3.7.RELEASE"
+    //TODO change to the release artifact and comment milestone repo above when GA
+    compile "io.projectreactor:reactor-core:3.4.0-M1"
+    testCompile "io.projectreactor:reactor-test:3.4.0-M1"
 
     // Snapshots
-    // compile "io.projectreactor:reactor-core:3.3.8.BUILD-SNAPSHOT"
-    // testCompile "io.projectreactor:reactor-test:3.3.8.BUILD-SNAPSHOT"
+    // compile "io.projectreactor:reactor-core:3.4.0-SNAPSHOT"
+    // testCompile "io.projectreactor:reactor-test:3.4.0-SNAPSHOT"
 }
->>>>>>> aeb51d0c
 ```
 
 See the [reference documentation](https://projectreactor.io/docs/core/release/reference/docs/index.html#getting)
